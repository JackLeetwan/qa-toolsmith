# Cloudflare Pages Functions Configuration for QA Toolsmith
# This file allows Cloudflare Pages to properly bind environment variables at runtime

name = "qa-toolsmith"
compatibility_date = "2024-01-01"
compatibility_flags = ["nodejs_compat"]
pages_build_output_dir = "dist"

# Note: Environment variables defined in Cloudflare Pages Dashboard
# (Settings → Variables and Secrets) will be automatically merged with this config.
#
# Required environment variables in Dashboard:
# - SUPABASE_URL
# - SUPABASE_KEY (anon/public key)
# - SUPABASE_SERVICE_KEY (service_role key)
# - ENV_NAME (should be "production")
# - OPENROUTER_API_KEY (optional, can be empty)
# - AUTH_SIGNUP_REDIRECT_URL (for email confirmation redirects)
<<<<<<< HEAD

# KV namespaces for application features
[[kv_namespaces]]
binding = "KV_RATE_LIMIT"
id = "your-rate-limit-kv-namespace-id"
=======
>>>>>>> c2ab75fb

# KV namespace for session storage (configured in Cloudflare Dashboard)
# Uncomment and configure if needed:
# [[kv_namespaces]]
# binding = "SESSION"
# id = "your-kv-namespace-id"
<|MERGE_RESOLUTION|>--- conflicted
+++ resolved
@@ -16,14 +16,12 @@
 # - ENV_NAME (should be "production")
 # - OPENROUTER_API_KEY (optional, can be empty)
 # - AUTH_SIGNUP_REDIRECT_URL (for email confirmation redirects)
-<<<<<<< HEAD
 
 # KV namespaces for application features
 [[kv_namespaces]]
 binding = "KV_RATE_LIMIT"
 id = "your-rate-limit-kv-namespace-id"
-=======
->>>>>>> c2ab75fb
+
 
 # KV namespace for session storage (configured in Cloudflare Dashboard)
 # Uncomment and configure if needed:
